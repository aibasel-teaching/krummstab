#!/usr/bin/env python3
# -*- coding: utf-8 -*-
"""
This script uses the following, potentially ambiguous, terminology:
team     - set of students that submit together, as defined on ADAM
class    - set of teams that are in the same exercise class
relevant - a team whose submission has to be marked by the tutor running the
           script is considered 'relevant'
to mark  - grading/correcting a sheet; giving feedback
marks    - points awarded for a sheet or exercise
"""
import argparse
import json
import logging
import mimetypes
import os
import pathlib
import shutil
import subprocess
import sys
import tempfile
import textwrap

from zipfile import ZipFile

# For typing annotations.
from typing import Any, Optional, Union
from collections.abc import Iterator

# Needed for email stuff.
import smtplib
from email.message import EmailMessage
from getpass import getpass

<<<<<<< HEAD
from . import config, sheets, submissions, errors
=======
from . import config, schemas
from . import summarize as summarize_module
>>>>>>> e15d2860

Student = tuple[str, str, str]
Team = list[Student]

DEFAULT_SHARED_CONFIG_FILE = "config-shared.json"
DEFAULT_INDIVIDUAL_CONFIG_FILE = "config-individual.json"

args = None

# Might be necessary to make colored output work on Windows.
os.system("")


# ============================= Utility Functions ==============================

# Logging ----------------------------------------------------------------------


def configure_logging(level=logging.INFO):
    class ColoredFormatter(logging.Formatter):
        FORMATS = {
            logging.DEBUG: "\033[0;37m[{levelname}]\033[0m {message}",
            logging.INFO: "\033[0;34m[{levelname}]\033[0m {message}",
            logging.WARNING: "\033[0;33m[{levelname}]\033[0m {message}",
            logging.ERROR: "\033[0;31m[{levelname}]\033[0m {message}",
            logging.CRITICAL: "\033[0;31m[{levelname}]\033[0m {message}",
        }

        def format(self, record):
            formatter = logging.Formatter(
                ColoredFormatter.FORMATS[record.levelno], style="{"
            )
            return formatter.format(record)

    class LevelFilter:
        def __init__(self, min_level, max_level):
            self.min_level = min_level
            self.max_level = max_level

        def filter(self, record):
            return self.min_level <= record.levelno <= self.max_level

    class CustomHandler(logging.StreamHandler):
        def __init__(
            self, stream, min_level=logging.DEBUG, max_level=logging.CRITICAL
        ):
            logging.StreamHandler.__init__(self, stream)
            self.setFormatter(ColoredFormatter())
            self.addFilter(LevelFilter(min_level, max_level))

        def emit(self, record):
            logging.StreamHandler.emit(self, record)
            if record.levelno >= logging.CRITICAL:
                sys.exit("aborting")

    root_logger = logging.getLogger("")
    # Remove old handlers
    for handler in root_logger.handlers:
        root_logger.removeHandler(handler)
    root_logger.addHandler(CustomHandler(sys.stdout, max_level=logging.WARNING))
    root_logger.addHandler(CustomHandler(sys.stderr, min_level=logging.ERROR))
    root_logger.setLevel(level)


# Printing ---------------------------------------------------------------------


def query_yes_no(text: str, default: bool = True) -> bool:
    """
    Ask the user a yes/no question and return answer.
    """
    valid = {"yes": True, "y": True, "ye": True, "no": False, "n": False}
    options = "[Y/n]" if default else "[y/N]"
    print("\033[0;35m[Query]\033[0m " + text + f" {options}")
    choice = input().lower()
    if choice == "":
        return default
    elif choice in valid:
        return valid[choice]
    else:
        logging.warning(
            f"Invalid choice '{choice}'. Please respond with 'yes' or 'no'."
        )
        return query_yes_no(text, default)


# Miscellaneous ----------------------------------------------------------------

def is_hidden_file(name: str) -> bool:
    """
    Check if a given file name could be a hidden file. In particular a file that
    should not be sent to students as feedback.
    """
    return name.startswith(".") or is_macos_path(name)


def is_macos_path(path: str) -> bool:
    """
    Check if the given path is non-essential file created by MacOS.
    """
    return "__MACOSX" in path or ".DS_Store" in path


def filtered_extract(zip_file: ZipFile, dest: pathlib.Path) -> None:
    """
    Extract all files except for MACOS helper files.
    """
    zip_content = zip_file.namelist()
    for file_path in zip_content:
        if is_macos_path(file_path):
            continue
        zip_file.extract(file_path, dest)


def move_content_and_delete(src: pathlib.Path, dst: pathlib.Path) -> None:
    """
    Move all content of source directory to destination directory.
    This does not complain if the dst directory already exists.
    """
    assert src.is_dir() and dst.is_dir()
    with tempfile.TemporaryDirectory() as temp_dir:
        shutil.copytree(src, temp_dir, dirs_exist_ok=True)
        shutil.rmtree(src)
        shutil.copytree(temp_dir, dst, dirs_exist_ok=True)


<<<<<<< HEAD
=======
def verify_sheet_root_dir() -> None:
    """
    Ensure that the given sheet root directory is valid. Needed for multiple
    sub-commands such as 'collect', or 'send'.
    """
    if not args.sheet_root_dir.is_dir():
        logging.critical("The given sheet directory is not valid!")


def get_submission_info(path: pathlib.Path) -> dict:
    """
    Load the submission info of the team directory. In particular the
    team and if it is a relevant team.
    """
    try:
        with open(
                path / SUBMISSION_INFO_FILE_NAME, "r", encoding="utf-8"
        ) as submission_info_file:
            submission_info = json.load(submission_info_file)
            submission_info_schema = json.loads(
                resources.files(schemas).joinpath("submission-info-schema.json").read_text(encoding="utf-8"))
            jsonschema.validate(submission_info, submission_info_schema, jsonschema.Draft7Validator)
            return submission_info
    except FileNotFoundError:
        logging.critical("The submission.json file does not exist.")
    except NotADirectoryError:
        logging.critical(f"The path '{path}' is not a team directory.")
    except jsonschema.exceptions.ValidationError as error:
        logging.critical(f"The submission.json file does not have the right format: {error.message}")


def get_all_team_dirs() -> Iterator[pathlib.Path]:
    """
    Return all team directories within the sheet root directory. To find the team
    directories, the submission.json files are used. This excludes other
    directories that may be created in the sheet root directory, such as
    one containing combined feedback.
    """
    for team_dir in args.sheet_root_dir.iterdir():
        if team_dir.is_dir() and team_dir != args.sheet_root_dir / COMBINED_DIR_NAME:
            yield team_dir


def get_relevant_team_dirs() -> Iterator[pathlib.Path]:
    """
    Return the team directories of the teams whose submission has to be
    corrected by the tutor running the script.
    """
    for team_dir in get_all_team_dirs():
        submission_info = get_submission_info(team_dir)
        if submission_info.get("relevant"):
            yield team_dir


def get_share_archive_files() -> Iterator[pathlib.Path]:
    """
    Return all share archive files under the current sheet root dir.
    """
    for share_archive_file in args.sheet_root_dir.glob(
        SHARE_ARCHIVE_PREFIX + "*.zip"
    ):
        yield share_archive_file


def get_collected_feedback_file(team_dir: pathlib.Path) -> pathlib.Path:
    """
    Given a team directory, return the collected feedback file. This can be
    either a single pdf file, or a single zip archive. Throw an error if neither
    exists.
    """
    collected_feedback_dir = team_dir / FEEDBACK_COLLECTED_DIR_NAME
    if not collected_feedback_dir.is_dir():
        logging.critical(
            "The directory for collected feedback at"
            f" '{str(collected_feedback_dir)}' does not exist. You probably"
            " have to run the 'collect' command first."
        )
    collected_feedback_files = list(collected_feedback_dir.iterdir())
    assert (
        len(collected_feedback_files) == 1
        and collected_feedback_files[0].is_file()
        and collected_feedback_files[0].suffix in [".pdf", ".zip"]
    )
    return collected_feedback_files[0]


def get_combined_feedback_file(team_dir: pathlib.Path) -> pathlib.Path:
    """
    Given a team directory, return the combined feedback file. This is always a
    zip archive because in the usual case it will contain feedback from multiple
    tutors.
    """
    combined_feedback_dir = args.sheet_root_dir / COMBINED_DIR_NAME
    if not combined_feedback_dir.is_dir():
        logging.critical(
            "The directory for combined feedback at"
            f" '{str(combined_feedback_dir)}' does not exist. You probably"
            " have to run the 'combine' command first."
        )
    combined_feedback_files = list(
        (combined_feedback_dir / team_dir.name).iterdir()
    )
    assert (
        len(combined_feedback_files) == 1
        and combined_feedback_files[0].is_file()
        and combined_feedback_files[0].suffix == ".zip"
    )
    return combined_feedback_files[0]


def load_sheet_info() -> None:
    """
    Load the information stored in the sheet info file into the args object.
    """
    with open(
        args.sheet_root_dir / SHEET_INFO_FILE_NAME, "r", encoding="utf-8"
    ) as sheet_info_file:
        sheet_info = json.load(sheet_info_file)
    for key, value in sheet_info.items():
        add_to_args(key, value)


def unsupported_marking_mode_error(_the_config: config.Config) -> None:
    """
    Throw an error if a marking mode is encountered that is not handled
    correctly. This is primarily used in the else case of if-elif-else branches
    on the marking_mode, which shouldn't be reached in regular operation anyway
    because the config settings should be validated first. But this function
    offers an easy way to find sections to consider if we ever want to add a new
    marking_mode.
    """
    logging.critical(f"Unsupported marking mode {_the_config.marking_mode}!")


# ============================== Summarize Sub-Command =========================


def summarize(_the_config: config.Config) -> None:
    """
    Generate an Excel file summarizing students' marks after the individual
    marks files have been collected in a directory.
    """
    if not args.marks_dir.is_dir():
        logging.critical("The given individual marks directory is not valid!")
    summarize_module.create_marks_summary_excel_file(
        _the_config, args.marks_dir
    )


>>>>>>> e15d2860
# ============================== Send Sub-Command ==============================


def add_attachment(mail: EmailMessage, path: pathlib.Path) -> None:
    """
    Add a file as attachment to an email.
    This is copied from Patrick's/Silvan's script, not entirely sure what's
    going on here.
    """
    assert path.exists()
    ctype, encoding = mimetypes.guess_type(path)
    if ctype is None or encoding is not None:
        ctype = "application/octet-stream"
    maintype, subtype = ctype.split("/", 1)
    with open(path, "rb") as fp:
        mail.add_attachment(
            fp.read(),
            maintype=maintype,
            subtype=subtype,
            filename=os.path.basename(path),
        )


def construct_email(
    receivers: list[str],
    cc: list[str],
    subject: str,
    content: str,
    sender: str,
    attachment: pathlib.Path,
) -> EmailMessage:
    """
    Construct an email object.
    """
    assert isinstance(receivers, list)
    assert subject and content and sender and attachment
    mail = EmailMessage()
    mail.set_content(content)
    mail["Subject"] = subject
    mail["From"] = sender
    mail["To"] = ", ".join(receivers)
    if cc:
        mail["Cc"] = ", ".join(cc)
    add_attachment(mail, attachment)
    return mail


def email_to_text(email: EmailMessage) -> None:
    to = email["To"]
    cc = email["CC"]
    subject = email["Subject"]
    content = ""
    attachments = []
    for part in email.walk():
        if part.is_attachment():
            attachments.append(part.get_filename())
        elif not part.is_multipart():
            content += part.get_content()
    lines = []

    def format_line(left: str, right: str) -> str:
        return f"\033[0;34m{left}\033[0m {right}"

    lines.append(format_line("To:", to))
    if cc:
        lines.append(format_line("CC:", cc))
    if attachments:
        lines.append(format_line("Attachments:", ", ".join(attachments)))
    lines.append(format_line("Subject:", subject))
    lines.append(format_line("Start Body", ""))
    if content[-1] == "\n":
        content = content[:-1]
    lines.append(content)
    lines.append(format_line("End Body", ""))
    return "\n".join(lines)


def print_emails(emails: list[EmailMessage]) -> None:
    separator = "\n\033[0;33m" + 80 * "=" + "\033[0m\n"
    email_strings = [email_to_text(email) for email in emails]
    print(f"{separator}{separator.join(email_strings)}{separator}")


def send_messages(emails: list[EmailMessage], _the_config: config.Config) -> None:
    with smtplib.SMTP(_the_config.smtp_url, _the_config.smtp_port) as smtp:
        smtp.starttls()
        if _the_config.smtp_user:
            logging.warning(
                "The setting 'smtp_user' should probably be empty for the"
                " 'send' command to work, trying anyway."
            )
            password = getpass("Email password: ")
            smtp.login(_the_config.smtp_user, password)
        for email in emails:
            logging.info(f"Sending email to {email['To']}")
            # During testing, I didn't manage to trigger the exceptions below.
            # Additionally `refused_recipients` was always empty, even when the
            # documentation of smtplib states that it should be populated when
            # some but not all of the recipients are refused. Instead I always
            # get receive an email from the Outlook server containing the error
            # message.
            try:
                refused_recipients = smtp.send_message(email)
            except smtplib.SMTPRecipientsRefused:
                logging.warning(
                    f"Email to '{email['To']}' failed to deliver because all"
                    " recipients were refused."
                )
            except smtplib.SMTPSenderRefused:
                logging.critical(
                    "Email sender was refused, failed to deliver any emails."
                )
            except (
                smtplib.SMTPHeloError,
                smtplib.SMTPDataError,
                smtplib.SMTPNotSupportedError,
            ):
                logging.warning(
                    f"Email to '{email['To']}' failed to deliver because of"
                    " some weird error."
                )
            for refused_recipient, (
                smtp_error,
                error_message,
            ) in refused_recipients.items():
                logging.warning(
                    f"Email to '{refused_recipient}' failed to deliver because"
                    " the recipient was refused with the SMTP error code"
                    f" '{smtp_error}' and the message '{error_message}'."
                )
        logging.info("Done sending emails.")


def get_team_email_subject(_the_config: config.Config, sheet: sheets.Sheet) -> str:
    """
    Builds the email subject.
    """
    return f"Feedback {sheet.name} | {_the_config.lecture_title}"


def get_assistant_email_subject(_the_config: config.Config, sheet: sheets.Sheet) -> str:
    """
    Builds the email subject.
    """
    return f"Marks for {sheet.name} | {_the_config.lecture_title}"


def get_email_greeting(name_list: list[str]) -> str:
    """
    Builds the first line of the email.
    """
    # Only keep one name per entry, "Hans Jakob" becomes "Hans".
    name_list = [name.split(" ")[0] for name in name_list]
    name_list.sort()
    assert len(name_list) > 0
    if len(name_list) == 1:
        names = name_list[0]
    elif len(name_list) == 2:
        names = name_list[0] + " and " + name_list[1]
    else:
        names = ", ".join(name_list[:-1]) + ", and " + name_list[-1]
    return "Dear " + names + ","


def get_team_email_content(name_list: list[str], _the_config: config.Config, sheet: sheets.Sheet) -> str:
    """
    Builds the body of the email that sends feedback to students.
    """
    return textwrap.dedent(
        f"""
    {get_email_greeting(name_list)}

    Please find feedback on your submission for {sheet.name} in the attachment.
    If you have any questions, you can contact us in the exercise session or by replying to this email (reply to all).

    Best,
    {_the_config.email_signature}"""  # noqa
    )[
        1:
    ]  # Removes the leading newline.


def get_assistant_email_content(_the_config: config.Config, sheet: sheets.Sheet) -> str:
    """
    Builds the body of the email that sends the points to the assistant.
    """
    return textwrap.dedent(
        f"""
    Dear assistant for {_the_config.lecture_title}

    Please find my marks for {sheet.name} in the attachment.

    Best,
    {_the_config.email_signature}"""
    )[
        1:
    ]  # Removes the leading newline.


def get_assistant_email_attachment_path(_the_config: config.Config, sheet: sheets.Sheet) -> pathlib.Path:
    """
    Sending the marks file to the assistant as is has the disadvantage that
    points are only listed per team. This makes it difficult for the assistant
    to figure out how many points each individual student has. So we use the
    individual marks file where points are listed per student.
    """
    return sheet.get_individual_marks_file_path(_the_config)


def create_email_to_team(submission, _the_config: config.Config, sheet: sheets.Sheet):
    team_first_names, _, team_emails = zip(*submission.team)
    if _the_config.marking_mode == "exercise":
        feedback_file_path = submission.get_combined_feedback_file()
    elif _the_config.marking_mode == "static":
        feedback_file_path = submission.get_collected_feedback_path()
    else:
        errors.unsupported_marking_mode_error(_the_config.marking_mode)
    return construct_email(
        list(team_emails),
        _the_config.feedback_email_cc,
        get_team_email_subject(_the_config, sheet),
        get_team_email_content(team_first_names, _the_config, sheet),
        _the_config.tutor_email,
        feedback_file_path,
    )


def create_email_to_assistant(_the_config: config.Config, sheet: sheets.Sheet):
    return construct_email(
        [_the_config.assistant_email],
        _the_config.feedback_email_cc,
        get_assistant_email_subject(_the_config, sheet),
        get_assistant_email_content(_the_config, sheet),
        _the_config.tutor_email,
        get_assistant_email_attachment_path(_the_config, sheet),
    )


def send(_the_config: config.Config) -> None:
    """
    After the collection step finished successfully, send the feedback to the
    students via email. This currently only works if the tutor's email account
    is whitelisted for the smtp-ext.unibas.ch server, or if the tutor uses
    smtp.unibas.ch with an empty smtp_user.
    """
    # Prepare.
    sheet = sheets.Sheet(args.sheet_root_dir)
    # Send emails.
    emails: list[EmailMessage] = []
    for submission in sheet.get_relevant_submissions():
        emails.append(create_email_to_team(submission, _the_config, sheet))
    # TODO: As of now the plan is to only send assistant emails if the marking
    # mode is "static" because there the assistant collects the points
    # centrally. In case of "exercise", we plan to distribute the point files
    # through the share_archives, so there is no need to send an email to the
    # assistant, but this may change in the future.
    if _the_config.marking_mode != "exercise" and _the_config.assistant_email:
        emails.append(create_email_to_assistant(_the_config, sheet))
    logging.info(f"Drafted {len(emails)} email(s).")
    if args.dry_run:
        logging.info("Sending emails now would send the following emails:")
        print_emails(emails)
        logging.info("No emails sent.")
    else:
        print_emails(emails)
        really_send = query_yes_no(
            (
                f"Do you really want to send the {len(emails)} email(s) "
                "printed above?"
            ),
            default=False,
        )
        if really_send:
            send_messages(emails, _the_config)
        else:
            logging.info("No emails sent.")


# ============================ Collect Sub-Command =============================


def validate_marks_json(_the_config: config.Config, sheet: sheets.Sheet) -> None:
    """
    Verify that all necessary marks are present in the MARK_FILE_NAME file and
    adhere to the granularity defined in the config file.
    """
    marks_json_file = sheet.get_marks_file_path(_the_config)
    if not marks_json_file.is_file():
        logging.critical(
            f"Missing points file in directory '{sheet.root_dir}'!"
        )
    with open(marks_json_file, "r", encoding="utf-8") as marks_file:
        marks = json.load(marks_file)
    relevant_teams = []
    for submission in sheet.get_relevant_submissions():
        relevant_teams.append(submission.get_team_key())
    marked_teams = list(marks.keys())
    if sorted(relevant_teams) != sorted(marked_teams):
        logging.critical(
            "There is no 1-to-1 mapping between team directories "
            "that need to be marked and entries in the "
            f"'{marks_json_file.name}' "
            "file! Make sure that it contains exactly one entry for every team "
            "directory that needs to be marked, and that directory name and "
            "key are the same."
        )
    if _the_config.points_per == "exercise":
        marks_list = [
            mark
            for team_marks in marks.values()
            for mark in team_marks.values()
        ]
    else:
        marks_list = marks.values()
    if not all(marks_list):
        logging.critical(
            f"There are missing points in the '{marks_json_file.name}' file!"
        )
    if not all(
        (float(mark) / _the_config.min_point_unit).is_integer()
        for mark in marks_list if mark != summarize_module.PLAGIARISM
    ):
        logging.critical(
            f"'{marks_json_file.name}' contains marks that are more"
            " fine-grained than allowed! You may only award points in"
            f" '{_the_config.min_point_unit}' increments."
        )


def collect_feedback_files(submission: submissions.Submission,
                           _the_config: config.Config, sheet: sheets.Sheet) -> None:
    """
    Take the contents of a {team_dir}/feedback directory and collect the files
    that actually contain feedback (e.g., no .xopp files). If there are
    multiple, add them to a zip archive and save it to
    {team_dir}/feedback_collected. If there is only a single pdf, copy it to
    {team_dir}/feedback_collected.
    """
    feedback_dir = submission.get_feedback_dir()
    collected_feedback_dir = submission.get_collected_feedback_dir()
    collected_feedback_zip_name = sheet.get_feedback_file_name(_the_config) + ".zip"
    # Error handling.
    if not feedback_dir.exists():
        logging.critical(
            f"Missing feedback directory for team {submission.root_dir.name}!"
        )
    content = list(feedback_dir.iterdir())
    if any(".todo" in file_or_dir.name for file_or_dir in content):
        logging.critical(
            f"Feedback for {submission.root_dir.name} contains placeholder TODO file!"
        )
    # The directory for collected feedback should exist and be empty. Either it
    # was created new, or the user chose to overwrite and previously existing
    # directories have been removed and replaced by empty ones.
    assert collected_feedback_dir.is_dir() and not any(
        collected_feedback_dir.iterdir()
    )
    # Create list of feedback files. Those are all files in the feedback
    # directory which do not have an ignored suffix.
    feedback_files = [
        file
        for file in feedback_dir.rglob("*")
        if file.is_file() and file.suffix not in _the_config.ignore_feedback_suffix
    ]
    # Ask for confirmation if the feedback directory contains hidden files that
    # are maybe not supposed to be part of the collected feedback.
    hidden_files = [f for f in feedback_files if is_hidden_file(f.name)]
    for hidden_file in hidden_files:
        include_anyway = query_yes_no(
            (
                "There seem to be hidden files in your feedback directory, "
                f"e.g. '{str(hidden_file)}'. Do you want to include them in "
                "your feedback anyway? (Consider adding ignored suffixes in "
                "your individual configuration file to avoid this prompt in "
                "the future.)"
            ),
            default=False,
        )
        if not include_anyway:
            feedback_files.remove(hidden_file)

    if not feedback_files:
        logging.critical(
            f"Feedback archive for team {submission.root_dir.name} is empty! "
            "Did you forget the '-x' flag to export .xopp files?"
        )

    # If there is exactly one pdf in the feedback directory, we do not need to
    # create a zip archive.
    if len(feedback_files) == 1 and feedback_files[0].suffix == ".pdf":
        shutil.copy(feedback_files[0], collected_feedback_dir)
        return
    # Otherwise, zip up feedback files.
    feedback_contains_pdf = False
    with ZipFile(
        collected_feedback_dir / collected_feedback_zip_name, "w"
    ) as zip_file:
        for file_to_zip in feedback_files:
            if file_to_zip.suffix == ".pdf":
                feedback_contains_pdf = True
            zip_file.write(
                file_to_zip, arcname=file_to_zip.relative_to(feedback_dir)
            )
    if not feedback_contains_pdf:
        logging.warning(
            f"The feedback for {submission.root_dir.name} contains no PDF file!"
        )


def delete_collected_feedback_directories(sheet: sheets.Sheet) -> None:
    """
    Removes existing collected feedback directories. Does not care about
    non-existing ones.
    """
    for submission in sheet.get_relevant_submissions():
        collected_feedback_dir = submission.get_collected_feedback_dir()
        shutil.rmtree(collected_feedback_dir, ignore_errors=True)


def create_collected_feedback_directories(sheet: sheets.Sheet) -> None:
    """
    Create an empty directory in each relevant team directory. The collected
    feedback will be saved to these directories.
    """
    for submission in sheet.get_relevant_submissions():
        collected_feedback_dir = submission.get_collected_feedback_dir()
        assert not collected_feedback_dir.is_dir() or not any(
            collected_feedback_dir.iterdir()
        )
        collected_feedback_dir.mkdir(exist_ok=True)


def export_xopp_files(sheet: sheets.Sheet) -> None:
    """
    Exports all xopp feedback files.
    """
    logging.info("Exporting .xopp files...")
    for submission in sheet.get_relevant_submissions():
        feedback_dir = submission.get_feedback_dir()
        xopp_files = [
            file for file in feedback_dir.rglob("*") if file.suffix == ".xopp"
        ]
        for xopp_file in xopp_files:
            dest = xopp_file.with_suffix(".pdf")
            subprocess.run(["xournalpp", "-p", dest, xopp_file])
    logging.info("Done exporting .xopp files.")


def print_marks(_the_config: config.Config, sheet: sheets.Sheet) -> None:
    """
    Prints the marks so that they can be easily copy-pasted to the file where
    marks are collected.
    """
    # Read marks file.
    # Don't check whether the marks file exists because `validate_marks_json()`
    # would have already complained.
    with open(sheet.get_marks_file_path(_the_config), "r", encoding="utf-8") as marks_file:
        marks = json.load(marks_file)

    # Print marks.
    logging.info("Start of copy-paste marks...")
    # We want all teams printed, not just the marked ones.
    for team_to_print in _the_config.teams:
        for submission in sheet.get_all_team_submission_info():
            if submission.team == team_to_print:
                key = submission.get_team_key()
                for student in submission.team:
                    full_name = f"{student[0]} {student[1]}"
                    output_str = f"{full_name:>35};"
                    if _the_config.points_per == "exercise":
                        # The value `marks` assigned to the team_dir key is a
                        # dict with (exercise name, mark) pairs.
                        team_marks = marks.get(key, {"null": ""})
                        _, exercise_marks = zip(*team_marks.items())
                        for mark in exercise_marks:
                            output_str += f"{mark:>3};"
                    else:
                        sheet_mark = marks.get(key, "")
                        output_str += f"{sheet_mark:>3}"
                    print(output_str)
    logging.info("End of copy-paste marks.")


def create_individual_marks_file(_the_config: config.Config, sheet: sheets.Sheet) -> None:
    """
    Write a json file to add the marks per student.
    """
    with open(sheet.get_marks_file_path(_the_config), "r", encoding="utf-8") as marks_file:
        team_marks = json.load(marks_file)
    student_marks = {}
    for submission in sheet.get_relevant_submissions():
        team_key = submission.get_team_key()
        for first_name, last_name, email in submission.team:
            student_key = email.lower()
            student_marks.update({student_key: team_marks.get(team_key)})
    file_content = {
        "tutor_name": _the_config.tutor_name,
        "adam_sheet_name": sheet.get_adam_sheet_name_string(),
        "marks": student_marks
    }
    if _the_config.points_per == "exercise" and _the_config.marking_mode == "exercise":
        file_content["exercises"] = sheet.exercises
    with open(sheet.get_individual_marks_file_path(_the_config), "w", encoding="utf-8") as file:
        json.dump(file_content, file, indent=4, ensure_ascii=False)


def create_share_archive(overwrite: Optional[bool], sheet: sheets.Sheet) -> None:
    """
    In case the marking mode is exercise, the final feedback the teams get is
    made up of multiple sets of PDFs (and potentially other files) made by
    multiple tutors. This function stores all feedback made by a single tutor in
    a ZIP file which she/he can then share with the tutor that will send the
    combined feedback. Refer to the `combine` subcommand to see how to process
    the resulting "share archives".
    """
    # This function in only used when the correction mode is 'exercise'.
    # Consequently, exercises must be provided when running 'init', which should
    # be written to sheet.json and then read in when initializing sheets.Sheet.
    assert sheet.exercises
    # Build share archive file name.
    share_archive_file = sheet.get_share_archive_file_path()
    if share_archive_file.is_file():
        # If the user has already chosen to overwrite when considering feedback
        # zips, then overwrite here too. Otherwise, ask here.
        # We should not be here if the user chose 'No' (making overwrite False)
        # before, so we catch this case.
        assert overwrite
        if overwrite is None:
            overwrite = query_yes_no(
                (
                    "There already exists a share archive. Do you want to"
                    " overwrite it?"
                ),
                default=False,
            )
        if overwrite:
            share_archive_file.unlink(missing_ok=True)
        else:
            logging.critical("Aborting 'combine' without overwriting existing share archive.")
    # Take all feedback.zip files and add them to the share archive. The file
    # structure should be similar to the following. In particular, collected
    # feedback that consists of only a single pdf should be zipped to achieve
    # the structure below, whereas collected feedback that is already an archive
    # simply needs to be written under a new name.
    # share_archive_sample_sheet_ex1_ex2.zip
    # ├── 12345_Muster-Meier-Mueller.zip
    # │   └── feedback_tutor1_ex1.pdf
    # ├── 12345_Muster-Meier-Mueller.zip
    # │   ├── feedback_tutor1_ex1.pdf
    # │   └── feedback_tutor1_ex1_code_submission.cc
    # └── ...
    with ZipFile(share_archive_file, "w") as zip_file:
        # The relevant team directories should always be *all* team directories
        # here, because we only need share archives for the 'exercise' marking
        # mode.
        for submission in sheet.get_relevant_submissions():
            collected_feedback_file = submission.get_collected_feedback_path()
            sub_zip_name = f"{submission.root_dir.name}.zip"
            if collected_feedback_file.suffix == ".pdf":
                # Create a temporary zip file in the collected feedback
                # directory and add the single pdf.
                temp_zip_file = (
                    submission.get_collected_feedback_dir() / "temp_zip.zip"
                )
                with ZipFile(temp_zip_file, "w") as temp_zip:
                    temp_zip.write(
                        collected_feedback_file,
                        arcname=collected_feedback_file.name,
                    )
                # Add the temporary zip file to the share archive.
                zip_file.write(temp_zip_file, arcname=sub_zip_name)
                # Remove the temporary zip file.
                temp_zip_file.unlink()
            elif collected_feedback_file.suffix == ".zip":
                zip_file.write(collected_feedback_file, arcname=sub_zip_name)
            else:
                logging.critical(
                    "Collected feedback must be either a single pdf file or a"
                    " single zip archive."
                )


def collect(_the_config: config.Config) -> None:
    """
    After marking is done, add feedback files to archives and print marks to be
    copy-pasted to shared point spreadsheet.
    """
    # Prepare.
    sheet = sheets.Sheet(args.sheet_root_dir)
    # Collect feedback.

    # Check if there is a collected feedback directory with files inside
    # already.
    collected_feedback_exists = any(
        (submission.get_collected_feedback_dir()).is_dir()
        and any((submission.get_collected_feedback_dir()).iterdir())
        for submission in sheet.get_relevant_submissions()
    )
    # Ask the user whether collected feedback should be overwritten in case it
    # exists already.
    overwrite = None
    if collected_feedback_exists:
        overwrite = query_yes_no(
            (
                "There already exists collected feedback. Do you want to"
                " overwrite it?"
            ),
            default=False,
        )
        if overwrite:
            delete_collected_feedback_directories(sheet)
        else:
            logging.critical("Aborting 'collect' without overwriting existing collected feedback.")
    if args.xopp:
        export_xopp_files(sheet)
    create_collected_feedback_directories(sheet)
    for submission in sheet.get_relevant_submissions():
        collect_feedback_files(submission, _the_config, sheet)
    if _the_config.marking_mode == "exercise":
        create_share_archive(overwrite, sheet)
    if _the_config.use_marks_file:
        validate_marks_json(_the_config, sheet)
        print_marks(_the_config, sheet)
        create_individual_marks_file(_the_config, sheet)


# ============================ Combine Sub-Command =============================


def combine(_the_config: config.Config) -> None:
    """
    Combine multiple share archives so that in the end we have one zip archive
    per team containing all feedback for that team.
    """
    # Prepare.
    sheet = sheets.Sheet(args.sheet_root_dir)

    share_archive_files = sheet.get_share_archive_files()
    instructions = (
        "Run `collect` to generate the share archive for your own feedback and"
        " save the share archives you received from the other tutors under"
        f" {sheet.root_dir}."
    )
    if len(list(share_archive_files)) == 0:
        logging.critical(
            f"No share archives exist in {sheet.root_dir}. " + instructions
        )
    if len(list(share_archive_files)) == 1:
        logging.warning(
            "Only a single share archive is being combined. " + instructions
        )

    # Create directory to store combined feedback in.
    combined_dir = sheet.get_combined_feedback_path()
    if combined_dir.exists() and combined_dir.is_dir():
        overwrite = query_yes_no(
            (
                f"The directory {combined_dir} exists already. Do you want to"
                " overwrite it?"
            ),
            default=False,
        )
        if overwrite:
            shutil.rmtree(combined_dir)
        else:
            logging.info(
                f"Could not write to '{combined_dir}'. Aborting combine"
                " command."
            )
            return

    combined_dir.mkdir()

    # Structure at this point:
    # <sheet_root_dir>
    # └── feedback_combined

    # Create subdirectories for teams.
    for submission in sheet.get_relevant_submissions():
        combined_team_dir = combined_dir / submission.root_dir.name
        combined_team_dir.mkdir()

    # Structure at this point:
    # <sheet_root_dir>
    # └── feedback_combined
    #     ├── 12345_Muster-Meier-Mueller
    #     .

    teams_all = [submission.root_dir.name for submission in sheet.get_relevant_submissions()]
    # Extract feedback files from share archives into their respective team
    # directories in the combined directory.
    for share_archive_file in sheet.get_share_archive_files():
        with ZipFile(share_archive_file, mode="r") as share_archive:
            # Check if this share archive is missing team archives for any team.
            teams_present = [
                pathlib.Path(team).stem for team in share_archive.namelist()
            ]
            teams_not_present = list(set(teams_all) - set(teams_present))
            for team_not_present in teams_not_present:
                logging.warning(
                    f"The shared archive {share_archive_file} contains no"
                    f" feedback for team {team_not_present}."
                )
            for team in teams_present:
                # Extract team_archive from share_archive.
                team_archive_file = share_archive.extract(
                    team + ".zip", combined_dir / team
                )
                with ZipFile(team_archive_file, mode="r") as team_archive:
                    team_archive.extractall(path=combined_dir / team)
                pathlib.Path(team_archive_file).unlink()

    """
    I think the step above already accomplishes what this step is supposed to
    accomplish. If no problems arise long-term (today is 2023-10-31), remove
    this block.

    # Structure at this point:
    # <sheet_root_dir>
    # └── feedback_combined
    #     ├── 12345_Muster-Meier-Mueller
    #     .   ├── feedback_exercise_sheet_01_tutor1_ex1.pdf
    #     .   └── feedback_exercise_sheet_01_tutor2_ex2.zip

    # Extract zipped feedback in combined directory.
    for team_dir in combined_dir.iterdir():
        assert team_dir.is_dir()
        for feedback_file in team_dir.iterdir():
            assert feedback_file.is_file()
            # If the feedback is not an archive but a single pdf, move on.
            if feedback_file.suffix != ".zip":
                continue
            # Otherwise, extract feedback from feedback archive.
            with ZipFile(feedback_file, mode="r") as feedback_archive:
                feedback_archive.extractall(path=combined_dir / team)
            # Remove feedback archive.
            feedback_file.unlink()
    """

    # Structure at this point:
    # <sheet_root_dir>
    # └── feedback_combined
    #     ├── 12345_Muster-Meier-Mueller
    #     .   ├── feedback_exercise_sheet_01_tutor1_ex1.pdf
    #     .   ├── feedback_exercise_sheet_01_tutor2_ex2.pdf
    #     .   └── feedback_exercise_sheet_01_tutor2_ex2_code.cc

    # Zip up feedback files.
    for team_dir in combined_dir.iterdir():
        feedback_files = list(team_dir.iterdir())
        combined_team_archive = team_dir / (
            sheet.get_combined_feedback_file_name() + ".zip"
        )
        with ZipFile(combined_team_archive, mode="w") as combined_zip:
            for feedback_file in feedback_files:
                combined_zip.write(feedback_file, arcname=feedback_file.name)
                feedback_file.unlink()

    # Structure at this point:
    # <sheet_root_dir>
    # └── feedback_combined
    #     ├── 12345_Muster-Meier-Mueller
    #     .   └── feedback_exercise_sheet_01.zip


# ============================== Init Sub-Command ==============================


def extract_adam_zip() -> tuple[pathlib.Path, str]:
    """
    Unzips the given ADAM zip file and renames the directory to *target* if one
    is given. This is done stupidly right now, it would be better to extract to
    a temporary folder and then move once to the right location.
    """
    with tempfile.TemporaryDirectory() as temp_dir:
        # Extract ADAM zip contents to a temporary directory (or move in case it
        # was extracted automatically, this happened on an Apple system).
        if args.adam_zip_path.is_file():
            # Unzip to the directory within the zip file.
            # Should be the name of the exercise sheet,
            # for example "Exercise Sheet 2".
            with ZipFile(args.adam_zip_path, mode="r") as zip_file:
                zip_content = zip_file.namelist()
                sheet_root_dir = pathlib.Path(temp_dir) / zip_content[0]
                filtered_extract(zip_file, pathlib.Path(temp_dir))
        else:
            # Assume the directory is an extracted ADAM zip.
            unzipped_path = pathlib.Path(args.adam_zip_path)
            unzipped_destination_path = (
                pathlib.Path(temp_dir) / unzipped_path.name
            )
            sheet_root_dir = pathlib.Path(
                shutil.copytree(unzipped_path, unzipped_destination_path)
            )
        # Store ADAM exercise sheet name.
        adam_sheet_name = sheet_root_dir.name
        destination = pathlib.Path(
            args.target if args.target else adam_sheet_name
        )
        if destination.exists():
            logging.critical(
                f"Extraction failed because the path '{destination}' exists"
                " already!"
            )
        sheet_root_dir = shutil.move(sheet_root_dir, destination)
    # Flatten intermediate directory.
    sub_dirs = list(sheet_root_dir.glob("*"))
    sub_dirs = [item for item in sub_dirs if item.suffix != '.xlsx']
    if len(sub_dirs) != 1:
        logging.critical(
            "The ADAM zip file contains an unexpected number of"
            f" directories/files ({len(sub_dirs)}), expected exactly 1"
            " subdirectory named either 'Abgaben' or 'Submissions'."
        )
    if sub_dirs[0].name not in ["Abgaben", "Submissions"]:
        logging.warning(
            "It looks like the format of the zip file created by ADAM has"
            " changed. This may require adaptions to this script, but I will"
            " try anyway."
        )
    move_content_and_delete(sub_dirs[0], sheet_root_dir)
    return sheet_root_dir, adam_sheet_name


def mark_irrelevant_team_dirs(_the_config: config.Config, sheet: sheets.Sheet) -> None:
    """
    Indicate which team directories do not have to be marked by adding the
    `DO_NOT_MARK_PREFIX` to their directory name.
    """
    for submission in sheet.get_all_team_submission_info():
        if not submission.relevant:
            shutil.move(
                submission.root_dir,
                submission.root_dir.with_name(sheets.DO_NOT_MARK_PREFIX +
                                              submission.root_dir.name)
            )


def rename_team_dirs(sheet: sheets.Sheet) -> None:
    """
    The team directories are renamed to: team_id_LastName1-LastName2
    The team ID can be helpful to identify a team on the ADAM web interface.
    """
    for submission in sheet.get_all_team_submission_info():
        team_key = submission.get_team_key()
        team_dir = pathlib.Path(
            shutil.move(submission.root_dir, submission.root_dir.with_name(team_key))
        )


def flatten_team_dirs(sheet: sheets.Sheet) -> None:
    """
    There can be multiple directories within a "Team 00000" directory. This
    happens when multiple members of the team upload solutions. Sometimes, only
    one directory contains submitted files, in this case we remove the empty
    ones silently. In case multiple submissions exist, we put the files within
    them next to each other and print a warning.
    """
<<<<<<< HEAD
    for submission in sheet.get_all_team_submission_info():
        # Remove empty subdirectories.
        for team_submission_dir in submission.root_dir.iterdir():
            if team_submission_dir.is_dir() and len(list(team_submission_dir.iterdir())) == 0:
                team_submission_dir.rmdir()
        # Store the list of team submission directories in variable, because the
        # generator may include subdirectories of team submission directories
        # that have already been flattened.
        team_submission_dirs = [path for path in submission.root_dir.iterdir()
                                if not path.name == submissions.SUBMISSION_INFO_FILE_NAME]
        if len(team_submission_dirs) > 1:
            logging.warning(
                f"There are multiple submissions for group '{submission.root_dir.name}'!"
            )
        if len(team_submission_dirs) < 1:
            logging.warning(
                f"The submission of group '{submission.root_dir.name}' is empty!"
            )
        for team_submission_dir in team_submission_dirs:
            if team_submission_dir.is_dir():
                move_content_and_delete(team_submission_dir, submission.root_dir)
=======
    for team_dir in args.sheet_root_dir.iterdir():
        if team_dir.is_dir():
            # Remove empty subdirectories.
            for team_submission_dir in team_dir.iterdir():
                if team_submission_dir.is_dir() and len(list(team_submission_dir.iterdir())) == 0:
                    team_submission_dir.rmdir()
            # Store the list of team submission directories in variable, because the
            # generator may include subdirectories of team submission directories
            # that have already been flattened.
            team_submission_dirs = [path for path in team_dir.iterdir() if not path.name == SUBMISSION_INFO_FILE_NAME]
            if len(team_submission_dirs) > 1:
                logging.warning(
                    f"There are multiple submissions for group '{team_dir.name}'!"
                )
            if len(team_submission_dirs) < 1:
                logging.warning(
                    f"The submission of group '{team_dir.name}' is empty!"
                )
            for team_submission_dir in team_submission_dirs:
                if team_submission_dir.is_dir():
                    move_content_and_delete(team_submission_dir, team_dir)
>>>>>>> e15d2860


def unzip_internal_zips(sheet: sheets.Sheet) -> None:
    """
    If multiple files are uploaded to ADAM, the submission becomes a single zip
    file. Here we extract this zip. I'm not sure if nested zip files are also
    extracted. Additionally, we flatten the directory as long as a level only
    consists of a single directory.
    """
    for submission in sheet.get_all_team_submission_info():
        for zip_file in submission.root_dir.glob("**/*.zip"):
            with ZipFile(zip_file, mode="r") as zf:
                filtered_extract(zf, zip_file.parent)
            os.remove(zip_file)
        sub_dirs = [path for path in submission.root_dir.iterdir()
                    if not path.name == submissions.SUBMISSION_INFO_FILE_NAME]
        while len(sub_dirs) == 1 and sub_dirs[0].is_dir():
            move_content_and_delete(sub_dirs[0], submission.root_dir)
            sub_dirs = [path for path in submission.root_dir.iterdir()
                        if not path.name == submissions.SUBMISSION_INFO_FILE_NAME]


def create_marks_file(_the_config: config.Config, sheet: sheets.Sheet) -> None:
    """
    Write a json file to add the marks for all relevant teams and exercises.
    """
    exercise_dict: Union[str, dict[str, str]] = ""
    if _the_config.points_per == "exercise":
        if _the_config.marking_mode == "static":
            exercise_dict = {
                f"exercise_{i}": "" for i in range(1, args.num_exercises + 1)
            }
        elif _the_config.marking_mode == "exercise":
            exercise_dict = {f"exercise_{i}": "" for i in sheet.exercises}
    else:
        exercise_dict = ""

    marks_dict = {}
    for submission in sorted(sheet.get_relevant_submissions()):
        team_key = submission.get_team_key()
        marks_dict.update({team_key: exercise_dict})

    with open(sheet.get_marks_file_path(_the_config), "w", encoding="utf-8") as marks_json:
        json.dump(marks_dict, marks_json, indent=4, ensure_ascii=False)


def create_feedback_directories(_the_config: config.Config, sheet: sheets.Sheet) -> None:
    """
    Create a directory for every team that should be corrected by the tutor
    specified in the config. A copy of every non-PDF file is prefixed and placed
    in the feedback folder. The idea is that feedback on code files or similar
    can be added to these copies directly and files without feedback can simply
    be deleted. PDFs are not copied, instead a placeholder file with the correct
    name is created so that it can be overwritten by a real PDF file containing
    the feedback.
    """
    for submission in sheet.get_relevant_submissions():
        feedback_dir = submission.get_feedback_dir()
        feedback_dir.mkdir()

        feedback_file_name = sheet.get_feedback_file_name(_the_config)
        dummy_pdf_name = feedback_file_name + ".pdf.todo"
        pathlib.Path(feedback_dir / dummy_pdf_name).touch(exist_ok=True)

        # Copy non-pdf submission files into feedback directory with added
        # prefix.
        for submission_file in submission.root_dir.glob("*"):
            if submission_file.is_dir() or submission_file.suffix == ".pdf" \
                    or submission_file.name == submissions.SUBMISSION_INFO_FILE_NAME:
                continue
            this_feedback_file_name = (
                feedback_file_name + "_" + submission_file.name
            )
            shutil.copy(submission_file, feedback_dir / this_feedback_file_name)


def generate_xopp_files(sheet: sheets.Sheet) -> None:
    """
    Generate xopp files in the feedback directories that point to the single pdf
    in the submission directory and skip if multiple PDF files exist.
    """
    from pypdf import PdfReader

    def write_to_file(f, string):
        f.write(textwrap.dedent(string))

    logging.info("Generating .xopp files...")
    for submission in sheet.get_relevant_submissions():
        pdf_paths = list(submission.root_dir.glob("*.pdf"))
        if len(pdf_paths) != 1:
            logging.warning(
                f"Skipping .xopp file generation for {submission.root_dir.name}: No or"
                " multiple PDF files."
            )
            continue
        pdf_path = pdf_paths[0]
        feedback_dir = submission.get_feedback_dir()
        todo_paths = list(feedback_dir.glob("*.pdf.todo"))
        assert len(todo_paths) == 1
        todo_path = todo_paths[0]
        pages = PdfReader(pdf_path).pages
        # Strips the ".todo" and replaces ".pdf" by ".xopp".
        xopp_path = todo_path.with_suffix("").with_suffix(".xopp")
        if xopp_path.is_file():
            logging.warning(
                f"Skipping .xopp file generation for {submission.root_dir.name}: xopp file"
                " exists."
            )
            continue
        xopp_file = open(xopp_path, "w", encoding="utf-8")
        for i, page in enumerate(pages, start=1):
            width = page.mediabox.width
            height = page.mediabox.height
            if i == 1:  # Special entry for first page
                write_to_file(
                    xopp_file,
                    f"""\
                    <?xml version="1.0" standalone="no"?>
                    <xournal creator="Xournal++ 1.1.1" fileversion="4">
                    <title>Xournal++ document - see https://github.com/xournalpp/xournalpp</title>
                    <page width="{width}" height="{height}">
                    <background type="pdf" domain="absolute" filename="{pdf_path.resolve()}" pageno="{i}"/>
                    <layer/>
                    </page>""",  # noqa
                )
            else:
                write_to_file(
                    xopp_file,
                    f"""\
                    <page width="{width}" height="{height}">
                    <background type="pdf" pageno="{i}"/>
                    <layer/>
                    </page>""",
                )
        write_to_file(xopp_file, "</xournal>")
        xopp_file.close()
        todo_path.unlink()  # Delete placeholder todo file.
    logging.info("Done generating .xopp files.")


def print_missing_submissions(_the_config: config.Config, sheet: sheets.Sheet) -> None:
    """
    Print all teams that are listed in the config file, but whose submission is
    not present in the zip downloaded from ADAM.
    """
    teams_who_submitted = []
    for submission in sheet.get_all_team_submission_info():
        teams_who_submitted.append(submission.team)
    missing_teams = [
        team for team in _the_config.teams if team not in teams_who_submitted
    ]
    if missing_teams:
        logging.warning("There are no submissions for the following team(s):")
        for missing_team in missing_teams:
            print(f"* {config.team_to_string(missing_team)}")


def lookup_teams(_the_config: config.Config, team_dir: pathlib.Path):
    """
    Extracts the team ID from the directory name and searches for teams
    based on the extracted email address from the subdirectory name.
    """
    team_id = team_dir.name.split(" ")[1]
    submission_dir = list(team_dir.iterdir())[0]
    submission_email = submission_dir.name.split("_")[-2]
    teams = [
        team
        for team in _the_config.teams
        if any(submission_email in student for student in team)
    ]
    return team_id, teams


def validate_team_dirs(_the_config: config.Config,
                       sheet_root_dir: pathlib.Path) -> None:
    """
    Checks whether all students are assigned to a team and checks for
    multiple submissions from teams under different IDs.
    """
    adam_id_to_team = {}
    for team_dir in sheet_root_dir.iterdir():
        if not team_dir.is_dir():
            continue
        team_id, teams = lookup_teams(_the_config, team_dir)
        if len(teams) == 0:
            submission_email = list(team_dir.iterdir())[0].name.split("_")[-2]
            logging.critical(
                f"The student with the email '{submission_email}' is not "
                "assigned to a team. Your config file is likely out of date."
                "\n"
                "Please update the config file such that it reflects the team "
                "assignments of this week correctly and share the updated "
                "config file with your fellow tutors and the teaching "
                "assistant."
            )
        # The case that a student is assigned to multiple teams would already be
        # caught when reading in the config file, so we just assert that this is
        # not the case here.
        assert len(teams) == 1
        # TODO: if team[0] in adam_id_to_team.values(): -> multiple separate
        # submissions
        # Catch the case where multiple members of a team independently submit
        # solutions without forming a team on ADAM and print a warning.
        for existing_id, existing_team in adam_id_to_team.items():
            if existing_team == teams[0]:
                logging.warning(
                    f"There are multiple submissions for team '{teams[0]}'"
                    f" under separate ADAM IDs ({existing_id} and {team_id})!"
                    " This probably means that multiple members of a team"
                    " submitted solutions without forming a team on ADAM. You"
                    " will have to combine the submissions manually."
                )
        adam_id_to_team.update({team_id: teams[0]})


def create_all_submission_info_files(_the_config: config.Config,
                                     sheet_root_dir: pathlib.Path) -> None:
    """
    Creates the submission info JSON files in all team directories.
    """
    for team_dir in sheet_root_dir.iterdir():
        if team_dir.is_dir():
            team_id, teams = lookup_teams(_the_config, team_dir)
            submissions.create_submission_info_file(
                _the_config, teams[0], team_id, team_dir
            )


def init(_the_config: config.Config) -> None:
    """
    Prepares the directory structure holding the submissions.
    """
    # Catch wrong combinations of marking_mode/points_per/-n/-e.
    # Not possible eariler because marking_mode and points_per are given by the
    # config file.
    if _the_config.points_per == "exercise":
        if _the_config.marking_mode == "exercise" and not args.exercises:
            logging.critical(
                "You must provide a list of exercise numbers to be marked with "
                "the '-e' flag, for example '-e 1 3 4'. In case the '-e' flag "
                "is the last option before the ADAM zip path, make sure to "
                "separate exercise numbers from the path using '--'."
            )
        if _the_config.marking_mode == "static" and not args.num_exercises:
            logging.critical(
                "You must provide the number of exercises in the sheet with "
                "the '-n' flag, for example '-n 5'."
            )
    else:  # points per sheet
        if _the_config.marking_mode == "exercise":
            logging.critical(
                "Points must be given per exercise if marking is done per "
                "exercise. Set the value of 'poins_per' to 'exercise' or "
                "change the marking mode."
            )
        if args.num_exercises or args.exercises:
            logging.warning(
                "'points_per' is 'sheet', so the flags '-n' and '-e' are "
                "ignored."
            )

    # Sort the list exercises of flag "-e" to make printing nicer later.
    if args.exercises:
        args.exercises.sort()

    # The adam zip file is expected to have the following structure:
    # ADAM Exercise Sheet Name.zip
    # └── ADAM Exercise Sheet Name
    #     └── Abgaben
    #         ├── Team 12345
    #         .   └── Muster_Hans_hans.muster@unibas.ch_000000
    #         .       └── submission.pdf or submission.zip
    sheet_root_dir, adam_sheet_name = extract_adam_zip()

    # Structure at this point:
    # <sheet_root_dir>
    # ├── Team 12345
    # .   └── Muster_Hans_hans.muster@unibas.ch_000000
    # .       └── submission.pdf or submission.zip
    validate_team_dirs(_the_config, sheet_root_dir)
    create_all_submission_info_files(_the_config, sheet_root_dir)
    sheet = sheets.create_sheet_info_file(
        sheet_root_dir, adam_sheet_name, _the_config, args.exercises
    )
    print_missing_submissions(_the_config, sheet)

    # Structure at this point:
    # <sheet_root_dir>
    # ├── Team 12345
    # .   ├── Muster_Hans_hans.muster@unibas.ch_000000
    # .   │   └── submission.pdf or submission.zip
    # .   └── submission.json
    # └── sheet.json
    rename_team_dirs(sheet)

    # Structure at this point:
    # <sheet_root_dir>
    # ├── 12345_Muster-Meier-Mueller
    # .   ├── Muster_Hans_hans.muster@unibas.ch_000000
    # .   │   └── submission.pdf or submission.zip
    # .   └── submission.json
    # └── sheet.json
    flatten_team_dirs(sheet)

    # Structure at this point:
    # <sheet_root_dir>
    # ├── 12345_Muster-Meier-Mueller
    # .   ├── submission.pdf or submission.zip
    # .   └── submission.json
    # └── sheet.json
    unzip_internal_zips(sheet)

    # From here on, we need information about relevant teams.
    mark_irrelevant_team_dirs(_the_config, sheet)

    if _the_config.use_marks_file:
        create_marks_file(_the_config, sheet)

    create_feedback_directories(_the_config, sheet)

    # Structure at this point:
    # <sheet_root_dir>
    # ├── 12345_Muster-Meier-Mueller
    # .   ├── feedback
    # .   │   ├── feedback.pdf.todo
    # .   │   └── feedback_copy-of-submitted-file.cc
    # .   ├── submission.pdf or submission files
    # .   └── submission.json
    # ├── sheet.json
    # └── points.json
    if args.xopp:
        generate_xopp_files(sheet)


# =============================== Main Function ================================


def main():
    configure_logging()
    parser = argparse.ArgumentParser(description="")
    # Main command arguments ---------------------------------------------------
    parser.add_argument(
        "-s",
        "--config-shared",
        default=DEFAULT_SHARED_CONFIG_FILE,
        type=pathlib.Path,
        help=(
            "path to the json config file containing shared settings such as "
            "the student/email list"
        ),
    )
    parser.add_argument(
        "-i",
        "--config-individual",
        default=DEFAULT_INDIVIDUAL_CONFIG_FILE,
        type=pathlib.Path,
        help=(
            "path to the json config file containing individual settings such "
            "as tutor name and email configuration"
        ),
    )
    # Subcommands ==============================================================
    subparsers = parser.add_subparsers(
        required=True,
        help="available sub-commands",
        dest="sub_command",
    )
    # Help command -------------------------------------------------------------
    parser_init = subparsers.add_parser(
        "help",
        help=(
            "print this help message; "
            "run e.g. 'krummstab init -h' to print the help of a sub-command"
        ),
    )
    # Init command and arguments -----------------------------------------------
    parser_init = subparsers.add_parser(
        "init",
        help="unpack zip file from ADAM and prepare directory structure",
    )
    parser_init.add_argument(
        "adam_zip_path",
        type=pathlib.Path,
        help="path to the zip file downloaded from ADAM",
    )
    parser_init.add_argument(
        "-t",
        "--target",
        type=pathlib.Path,
        required=False,
        help="path to the directory that will contain the submissions",
    )
    group = parser_init.add_mutually_exclusive_group(required=False)
    group.add_argument(
        "-n",
        "--num-exercises",
        dest="num_exercises",
        type=int,
        help="the number of exercises in the sheet",
    )
    group.add_argument(
        "-e",
        "--exercises",
        dest="exercises",
        nargs="+",
        type=int,
        help="the exercises you have to mark",
    )
    parser_init.add_argument(
        "-x",
        "--xopp",
        action=argparse.BooleanOptionalAction,
        default=False,
        help="generate .xopp files",
    )
    parser_init.set_defaults(func=init)
    # Collect command and arguments --------------------------------------------
    parser_collect = subparsers.add_parser(
        "collect",
        help="collect feedback files after marking is done",
    )
    parser_collect.add_argument(
        "-x",
        "--xopp",
        action=argparse.BooleanOptionalAction,
        default=False,
        help="export .xopp files",
    )
    parser_collect.add_argument(
        "sheet_root_dir",
        type=pathlib.Path,
        help="path to the sheet's directory",
    )
    parser_collect.set_defaults(func=collect)
    # Combine command and arguments  -------------------------------------------
    parser_combine = subparsers.add_parser(
        "combine",
        help=(
            "combine multiple share archives, only necessary if tutors mark per"
            " exercise and have to integrate their individual feedback into a"
            " single ZIP file to send to the students"
        ),
    )
    parser_combine.add_argument(
        "sheet_root_dir",
        type=pathlib.Path,
        help="path to the sheet's directory",
    )
    parser_combine.set_defaults(func=combine)
    # Send command and arguments -----------------------------------------------
    parser_send = subparsers.add_parser(
        "send",
        help="send feedback via email",
    )
    parser_send.add_argument(
        "sheet_root_dir",
        type=pathlib.Path,
        help="path to the sheet's directory",
    )
    parser_send.add_argument(
        "-d",
        "--dry_run",
        action="store_true",
        help="only print emails instead of sending them",
    )
    parser_send.set_defaults(func=send)
    # Summarize command and arguments ------------------------------------------
    parser_summarize = subparsers.add_parser(
        "summarize",
        help="summarize individual marks files into Excel report",
    )
    parser_summarize.add_argument(
        "marks_dir",
        type=pathlib.Path,
        help="path to the directory with all individual marks files",
    )
    parser_summarize.set_defaults(func=summarize)

    global args
    args = parser.parse_args()

    if args.sub_command == "help":
        parser.print_help()
        sys.exit(0)

    # Process config files =====================================================
    _the_config = config.Config([args.config_shared, args.config_individual])

    # Execute subcommand =======================================================
    logging.info(f"Running command '{args.sub_command}'...")
    # This calls the function set as default in the parser.
    # For example, `func` is set to `init` if the subcommand is "init".
    args.func(_the_config)
    logging.info(f"Command '{args.sub_command}' terminated successfully. 🎉")


if __name__ == "__main__":
    main()<|MERGE_RESOLUTION|>--- conflicted
+++ resolved
@@ -32,12 +32,8 @@
 from email.message import EmailMessage
 from getpass import getpass
 
-<<<<<<< HEAD
 from . import config, sheets, submissions, errors
-=======
-from . import config, schemas
 from . import summarize as summarize_module
->>>>>>> e15d2860
 
 Student = tuple[str, str, str]
 Team = list[Student]
@@ -164,142 +160,6 @@
         shutil.copytree(temp_dir, dst, dirs_exist_ok=True)
 
 
-<<<<<<< HEAD
-=======
-def verify_sheet_root_dir() -> None:
-    """
-    Ensure that the given sheet root directory is valid. Needed for multiple
-    sub-commands such as 'collect', or 'send'.
-    """
-    if not args.sheet_root_dir.is_dir():
-        logging.critical("The given sheet directory is not valid!")
-
-
-def get_submission_info(path: pathlib.Path) -> dict:
-    """
-    Load the submission info of the team directory. In particular the
-    team and if it is a relevant team.
-    """
-    try:
-        with open(
-                path / SUBMISSION_INFO_FILE_NAME, "r", encoding="utf-8"
-        ) as submission_info_file:
-            submission_info = json.load(submission_info_file)
-            submission_info_schema = json.loads(
-                resources.files(schemas).joinpath("submission-info-schema.json").read_text(encoding="utf-8"))
-            jsonschema.validate(submission_info, submission_info_schema, jsonschema.Draft7Validator)
-            return submission_info
-    except FileNotFoundError:
-        logging.critical("The submission.json file does not exist.")
-    except NotADirectoryError:
-        logging.critical(f"The path '{path}' is not a team directory.")
-    except jsonschema.exceptions.ValidationError as error:
-        logging.critical(f"The submission.json file does not have the right format: {error.message}")
-
-
-def get_all_team_dirs() -> Iterator[pathlib.Path]:
-    """
-    Return all team directories within the sheet root directory. To find the team
-    directories, the submission.json files are used. This excludes other
-    directories that may be created in the sheet root directory, such as
-    one containing combined feedback.
-    """
-    for team_dir in args.sheet_root_dir.iterdir():
-        if team_dir.is_dir() and team_dir != args.sheet_root_dir / COMBINED_DIR_NAME:
-            yield team_dir
-
-
-def get_relevant_team_dirs() -> Iterator[pathlib.Path]:
-    """
-    Return the team directories of the teams whose submission has to be
-    corrected by the tutor running the script.
-    """
-    for team_dir in get_all_team_dirs():
-        submission_info = get_submission_info(team_dir)
-        if submission_info.get("relevant"):
-            yield team_dir
-
-
-def get_share_archive_files() -> Iterator[pathlib.Path]:
-    """
-    Return all share archive files under the current sheet root dir.
-    """
-    for share_archive_file in args.sheet_root_dir.glob(
-        SHARE_ARCHIVE_PREFIX + "*.zip"
-    ):
-        yield share_archive_file
-
-
-def get_collected_feedback_file(team_dir: pathlib.Path) -> pathlib.Path:
-    """
-    Given a team directory, return the collected feedback file. This can be
-    either a single pdf file, or a single zip archive. Throw an error if neither
-    exists.
-    """
-    collected_feedback_dir = team_dir / FEEDBACK_COLLECTED_DIR_NAME
-    if not collected_feedback_dir.is_dir():
-        logging.critical(
-            "The directory for collected feedback at"
-            f" '{str(collected_feedback_dir)}' does not exist. You probably"
-            " have to run the 'collect' command first."
-        )
-    collected_feedback_files = list(collected_feedback_dir.iterdir())
-    assert (
-        len(collected_feedback_files) == 1
-        and collected_feedback_files[0].is_file()
-        and collected_feedback_files[0].suffix in [".pdf", ".zip"]
-    )
-    return collected_feedback_files[0]
-
-
-def get_combined_feedback_file(team_dir: pathlib.Path) -> pathlib.Path:
-    """
-    Given a team directory, return the combined feedback file. This is always a
-    zip archive because in the usual case it will contain feedback from multiple
-    tutors.
-    """
-    combined_feedback_dir = args.sheet_root_dir / COMBINED_DIR_NAME
-    if not combined_feedback_dir.is_dir():
-        logging.critical(
-            "The directory for combined feedback at"
-            f" '{str(combined_feedback_dir)}' does not exist. You probably"
-            " have to run the 'combine' command first."
-        )
-    combined_feedback_files = list(
-        (combined_feedback_dir / team_dir.name).iterdir()
-    )
-    assert (
-        len(combined_feedback_files) == 1
-        and combined_feedback_files[0].is_file()
-        and combined_feedback_files[0].suffix == ".zip"
-    )
-    return combined_feedback_files[0]
-
-
-def load_sheet_info() -> None:
-    """
-    Load the information stored in the sheet info file into the args object.
-    """
-    with open(
-        args.sheet_root_dir / SHEET_INFO_FILE_NAME, "r", encoding="utf-8"
-    ) as sheet_info_file:
-        sheet_info = json.load(sheet_info_file)
-    for key, value in sheet_info.items():
-        add_to_args(key, value)
-
-
-def unsupported_marking_mode_error(_the_config: config.Config) -> None:
-    """
-    Throw an error if a marking mode is encountered that is not handled
-    correctly. This is primarily used in the else case of if-elif-else branches
-    on the marking_mode, which shouldn't be reached in regular operation anyway
-    because the config settings should be validated first. But this function
-    offers an easy way to find sections to consider if we ever want to add a new
-    marking_mode.
-    """
-    logging.critical(f"Unsupported marking mode {_the_config.marking_mode}!")
-
-
 # ============================== Summarize Sub-Command =========================
 
 
@@ -315,7 +175,6 @@
     )
 
 
->>>>>>> e15d2860
 # ============================== Send Sub-Command ==============================
 
 
@@ -1174,7 +1033,6 @@
     ones silently. In case multiple submissions exist, we put the files within
     them next to each other and print a warning.
     """
-<<<<<<< HEAD
     for submission in sheet.get_all_team_submission_info():
         # Remove empty subdirectories.
         for team_submission_dir in submission.root_dir.iterdir():
@@ -1196,29 +1054,6 @@
         for team_submission_dir in team_submission_dirs:
             if team_submission_dir.is_dir():
                 move_content_and_delete(team_submission_dir, submission.root_dir)
-=======
-    for team_dir in args.sheet_root_dir.iterdir():
-        if team_dir.is_dir():
-            # Remove empty subdirectories.
-            for team_submission_dir in team_dir.iterdir():
-                if team_submission_dir.is_dir() and len(list(team_submission_dir.iterdir())) == 0:
-                    team_submission_dir.rmdir()
-            # Store the list of team submission directories in variable, because the
-            # generator may include subdirectories of team submission directories
-            # that have already been flattened.
-            team_submission_dirs = [path for path in team_dir.iterdir() if not path.name == SUBMISSION_INFO_FILE_NAME]
-            if len(team_submission_dirs) > 1:
-                logging.warning(
-                    f"There are multiple submissions for group '{team_dir.name}'!"
-                )
-            if len(team_submission_dirs) < 1:
-                logging.warning(
-                    f"The submission of group '{team_dir.name}' is empty!"
-                )
-            for team_submission_dir in team_submission_dirs:
-                if team_submission_dir.is_dir():
-                    move_content_and_delete(team_submission_dir, team_dir)
->>>>>>> e15d2860
 
 
 def unzip_internal_zips(sheet: sheets.Sheet) -> None:
