--- conflicted
+++ resolved
@@ -96,18 +96,7 @@
         type=int,
         help="the exercises you have to mark",
     )
-<<<<<<< HEAD
-    parser_init.add_argument(
-        "-x",
-        "--xopp",
-        action=argparse.BooleanOptionalAction,
-        default=False,
-        help="generate .xopp files",
-    )
     parser_init.set_defaults(func=init)
-=======
-    return parser_init
->>>>>>> 349b6017
 
 
 def add_collect_command_parser(subparsers):
