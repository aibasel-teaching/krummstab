<<<<<<< HEAD
=======
import json
>>>>>>> f69e0a41
from importlib import resources
from pathlib import Path

<<<<<<< HEAD
from . import errors, schemas, utils
=======
from . import schemas
>>>>>>> f69e0a41
from .teams import *


# Within this class, Team objects are created with their adam_id set to None
# because the adam_id is not available at the time of the Config class
# instantiation.
class Config:
    def __init__(self, config_paths: list[Path]) -> None:
        data = {}
        for path in config_paths:
            logging.info(f"Reading config file '{path}'")
            try:
                data.update(utils.read_json(path))
            except FileNotFoundError:
                logging.warning(f"File '{path}' is missing.")
        config_schema = utils.read_json(
            resources.read_text(
                schemas, "config-schema.json", encoding="utf-8"
            ), "config-schema.json"
        )
        utils.validate_json(data, config_schema, "The config")

        for key, value in data.items():
            setattr(self, key, value)

        # We currently plan to support the following marking modes.
        # static:   Every tutor corrects the submissions of the teams assigned to
        #           that tutor. These will usually be the teams in that tutors
        #           exercise class.
        # exercise: Every tutor corrects some exercise(s) on all sheets.
        if self.marking_mode == "static":
            if self.tutor_name not in self.classes:
                logging.critical(f"Did not find a class for '{self.tutor_name}' in the config.")
            self.teams = [team for classs in self.classes.values() for team in classs]
        else:
            if self.tutor_name not in self.tutor_list:
                logging.critical(f"Did not find '{self.tutor_name}' in tutor_list in the config.")

        # Sort teams and their students to make iterating over them
        # predictable, independent of their order in config.json.
        for team in self.teams:
            team.sort()
        self.teams.sort()

        # Create Team objects with their adam_id set to None because
        # the adam_id is not available here
        if self.marking_mode == "static":
            self.classes = {
                tutor: [Team([Student(*student) for student in team], None)
                        for team in teams]
                for tutor, teams in self.classes.items()
            }
        self.teams = [Team([Student(*student) for student in team], None)
                      for team in self.teams]
        _validate_teams(self.teams, self.max_team_size)
        logging.info("Processed config successfully.")


def _validate_teams(teams: list[Team], max_team_size) -> None:
    """
    Check for duplicate entries and maximal team size.
    """
    all_students: list[tuple[str, str]] = []
    all_emails: list[str] = []
    for team in teams:
        if len(team.members) > max_team_size:
            logging.critical(f"Team with size {len(team.members)} violates maximal "
                             f"team size.")
        for member in team.members:
            all_students.append((member.first_name, member.last_name))
            all_emails.append(member.email)
    if len(all_students) != len(set(all_students)):
        logging.critical("There are duplicate students in the config file!")
    if len(all_emails) != len(set(all_emails)):
        logging.critical("There are duplicate student emails in the config file!")<|MERGE_RESOLUTION|>--- conflicted
+++ resolved
@@ -1,15 +1,7 @@
-<<<<<<< HEAD
-=======
-import json
->>>>>>> f69e0a41
 from importlib import resources
 from pathlib import Path
 
-<<<<<<< HEAD
-from . import errors, schemas, utils
-=======
-from . import schemas
->>>>>>> f69e0a41
+from . import schemas, utils
 from .teams import *
 
 
